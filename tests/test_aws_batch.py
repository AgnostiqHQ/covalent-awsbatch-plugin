--- conflicted
+++ resolved
@@ -27,10 +27,6 @@
 
 import cloudpickle
 import pytest
-<<<<<<< HEAD
-from covalent._shared_files.config import get_config
-=======
->>>>>>> 90a06ed3
 
 from covalent_awsbatch_plugin.awsbatch import AWSBatchExecutor
 from covalent_awsbatch_plugin.scripts import DOCKER_SCRIPT, PYTHON_EXEC_SCRIPT
@@ -54,7 +50,6 @@
         retry_attempts=0,
         time_limit=0,
         poll_freq=0.1,
-<<<<<<< HEAD
         cache_dir="mock",
     )
 
@@ -84,22 +79,10 @@
 def test_get_aws_account(batch_executor, mocker):
     """Test the method to retrieve the aws account."""
     mm = MagicMock()
-    mocker.patch("covalent_awsbatch_plugin.awsbatch.boto3.client", return_value=mm)
-    batch_executor._get_aws_account()
-    mm.get_caller_identity.called_once_with()
-    mm.get_caller_identity.get.called_once_with("Account")
-=======
-    )
-
-
-def test_get_aws_account(batch_executor, mocker):
-    """Test the method to retrieve the aws account."""
-    mm = MagicMock()
     mocker.patch("covalent_awsbatch_plugin.awsbatch.boto3.Session", return_value=mm)
     batch_executor._get_aws_account()
     mm.client().get_caller_identity.called_once_with()
     mm.client().get_caller_identity.get.called_once_with("Account")
->>>>>>> 90a06ed3
 
 
 def test_execute(batch_executor, mocker):
@@ -109,11 +92,7 @@
         return x
 
     mm = MagicMock()
-<<<<<<< HEAD
-    mocker.patch("covalent_awsbatch_plugin.awsbatch.boto3.client", return_value=mm)
-=======
-    mocker.patch("covalent_awsbatch_plugin.awsbatch.boto3.Session", return_value=mm)
->>>>>>> 90a06ed3
+    mocker.patch("covalent_awsbatch_plugin.awsbatch.boto3.Session", return_value=mm)
     package_and_upload_mock = mocker.patch(
         "covalent_awsbatch_plugin.awsbatch.AWSBatchExecutor._package_and_upload"
     )
@@ -141,13 +120,8 @@
     )
     poll_batch_job_mock.assert_called_once()
     query_result_mock.assert_called_once()
-<<<<<<< HEAD
-    mm.register_job_definition.assert_called_once()
-    mm.submit_job.assert_called_once()
-=======
     mm.client().register_job_definition.assert_called_once()
     mm.client().submit_job.assert_called_once()
->>>>>>> 90a06ed3
 
 
 def test_format_exec_script(batch_executor):
@@ -177,34 +151,20 @@
 def test_upload_file_to_s3(batch_executor, mocker):
     """Test method to upload file to s3."""
     mm = MagicMock()
-<<<<<<< HEAD
-    mocker.patch("covalent_awsbatch_plugin.awsbatch.boto3.client", return_value=mm)
+    mocker.patch("covalent_awsbatch_plugin.awsbatch.boto3.Session", return_value=mm)
     batch_executor._upload_file_to_s3(
         "mock_s3_bucket_name", "mock_temp_function_filename", "mock_s3_function_filename"
     )
-    mm.upload_file.assert_called_once_with(
-        "mock_temp_function_filename", "mock_s3_bucket_name", "mock_s3_function_filename"
-    )
-=======
-    mocker.patch("covalent_awsbatch_plugin.awsbatch.boto3.Session", return_value=mm)
-    batch_executor._upload_file_to_s3(
-        "mock_s3_bucket_name", "mock_temp_function_filename", "mock_s3_function_filename"
-    )
     mm.client().upload_file.assert_called_once_with(
         "mock_temp_function_filename", "mock_s3_bucket_name", "mock_s3_function_filename"
     )
     # print(mm.mock_calls)
->>>>>>> 90a06ed3
 
 
 def test_ecr_info(batch_executor, mocker):
     """Test method to retrieve ecr related info."""
     mm = MagicMock()
-<<<<<<< HEAD
-    mm.get_authorization_token.return_value = {
-=======
     mm.client().get_authorization_token.return_value = {
->>>>>>> 90a06ed3
         "authorizationData": [
             {
                 "authorizationToken": b64encode(b"fake_token"),
@@ -212,21 +172,13 @@
             }
         ]
     }
-<<<<<<< HEAD
-    mocker.patch("covalent_awsbatch_plugin.awsbatch.boto3.client", return_value=mm)
-=======
-    mocker.patch("covalent_awsbatch_plugin.awsbatch.boto3.Session", return_value=mm)
->>>>>>> 90a06ed3
+    mocker.patch("covalent_awsbatch_plugin.awsbatch.boto3.Session", return_value=mm)
     assert batch_executor._get_ecr_info("mock_image_tag") == (
         "fake_token",
         "proxy_endpoint",
         "proxy_endpoint/mock_ecr_repo_name:mock_image_tag",
     )
-<<<<<<< HEAD
-    mm.get_authorization_token.assert_called_once_with()
-=======
     mm.client().get_authorization_token.assert_called_once_with()
->>>>>>> 90a06ed3
 
 
 def test_package_and_upload(batch_executor, mocker):
@@ -299,19 +251,11 @@
 def test_download_file_from_s3(batch_executor, mocker):
     """Test method to download file from s3 into local file."""
     mm = MagicMock()
-<<<<<<< HEAD
-    mocker.patch("covalent_awsbatch_plugin.awsbatch.boto3.client", return_value=mm)
+    mocker.patch("covalent_awsbatch_plugin.awsbatch.boto3.Session", return_value=mm)
     batch_executor._download_file_from_s3(
         "mock_s3_bucket_name", "mock_result_filename", "mock_local_result_filename"
     )
-    mm.download_file.assert_called_once_with(
-=======
-    mocker.patch("covalent_awsbatch_plugin.awsbatch.boto3.Session", return_value=mm)
-    batch_executor._download_file_from_s3(
-        "mock_s3_bucket_name", "mock_result_filename", "mock_local_result_filename"
-    )
     mm.client().download_file.assert_called_once_with(
->>>>>>> 90a06ed3
         "mock_s3_bucket_name", "mock_result_filename", "mock_local_result_filename"
     )
 
@@ -319,37 +263,23 @@
 def test_get_batch_logstream(batch_executor, mocker):
     """Test the method to get the batch logstream."""
     mm = MagicMock()
-<<<<<<< HEAD
-    mm.describe_jobs.return_value = {"jobs": [{"container": {"logStreamName": "mockLogStream"}}]}
-    mocker.patch("covalent_awsbatch_plugin.awsbatch.boto3.client", return_value=mm)
-    assert batch_executor._get_batch_logstream("1") == "mockLogStream"
-    mm.describe_jobs.assert_called_once_with(jobs=["1"])
-=======
     mm.client().describe_jobs.return_value = {
         "jobs": [{"container": {"logStreamName": "mockLogStream"}}]
     }
     mocker.patch("covalent_awsbatch_plugin.awsbatch.boto3.Session", return_value=mm)
     assert batch_executor._get_batch_logstream("1") == "mockLogStream"
     mm.client().describe_jobs.assert_called_once_with(jobs=["1"])
->>>>>>> 90a06ed3
 
 
 def test_get_log_events(batch_executor, mocker):
     """Test the method to get log events."""
     mm = MagicMock()
-<<<<<<< HEAD
-    mm.get_log_events.return_value = {"events": [{"message": "hello"}, {"message": "world"}]}
-    mocker.patch("covalent_awsbatch_plugin.awsbatch.boto3.client", return_value=mm)
-    assert batch_executor._get_log_events("mock_group", "mock_stream") == "hello\nworld\n"
-    mm.get_log_events.assert_called_once_with(
-=======
     mm.client().get_log_events.return_value = {
         "events": [{"message": "hello"}, {"message": "world"}]
     }
     mocker.patch("covalent_awsbatch_plugin.awsbatch.boto3.Session", return_value=mm)
     assert batch_executor._get_log_events("mock_group", "mock_stream") == "hello\nworld\n"
     mm.client().get_log_events.assert_called_once_with(
->>>>>>> 90a06ed3
         logGroupName="mock_group", logStreamName="mock_stream"
     )
 
@@ -376,12 +306,6 @@
 def test_cancel(batch_executor, mocker):
     """Test job cancellation method."""
     mm = MagicMock()
-<<<<<<< HEAD
-    mocker.patch("covalent_awsbatch_plugin.awsbatch.boto3.client", return_value=mm)
+    mocker.patch("covalent_awsbatch_plugin.awsbatch.boto3.Session", return_value=mm)
     batch_executor.cancel(job_id="1", reason="unknown")
-    mm.terminate_job.assert_called_once_with(jobId="1", reason="unknown")
-=======
-    mocker.patch("covalent_awsbatch_plugin.awsbatch.boto3.Session", return_value=mm)
-    batch_executor.cancel(job_id="1", reason="unknown")
-    mm.client().terminate_job.assert_called_once_with(jobId="1", reason="unknown")
->>>>>>> 90a06ed3
+    mm.client().terminate_job.assert_called_once_with(jobId="1", reason="unknown")