# Copyright 2021 Agnostiq Inc.
#
# This file is part of Covalent.
#
# Licensed under the GNU Affero General Public License 3.0 (the "License").
# A copy of the License may be obtained with this software package or at
#
#      https://www.gnu.org/licenses/agpl-3.0.en.html
#
# Use of this file is prohibited except in compliance with the License. Any
# modifications or derivative works of this file must retain this copyright
# notice, and modified files must contain a notice indicating that they have
# been altered from the originals.
#
# Covalent is distributed in the hope that it will be useful, but WITHOUT
# ANY WARRANTY; without even the implied warranty of MERCHANTABILITY or
# FITNESS FOR A PARTICULAR PURPOSE. See the License for more details.
#
# Relief from the License may be granted by purchasing a commercial license.

name: tests

on:
  pull_request:
  push:
    branches: 
      - develop

jobs:
  tests:
    runs-on: ${{ matrix.os }}
    strategy:
      fail-fast: false
      matrix:
        os: ["ubuntu-latest"]
        container:
          - python:3.8-buster
          - python:3.8-bullseye
          - python:3.9-buster
          - python:3.9-bullseye
          - python:3.10-buster
          - python:3.10-bullseye
          - image: "centos/python-38-centos7"
            options: "--user root"
        experimental: [false]
        include:
          - os: macos-latest
            python-version: "3.8"
            experimental: false
          - os: macos-latest
            python-version: "3.9"
            experimental: false
          - os: macos-latest
            python-version: "3.10"
            experimental: false
    container: ${{ matrix.container }}
    continue-on-error: ${{ matrix.experimental }}
    steps:
      - name: Check out head
        uses: actions/checkout@v3
        with:
          persist-credentials: false 
      - name: Set up Python
        if: matrix.os == 'macos-latest'
        uses: actions/setup-python@v2
        with:
          python-version: ${{ matrix.python-version }}

      - name: Install Python dependencies
        run: |
          pip install --no-cache-dir -r ./requirements.txt
          pip install --no-cache-dir -r /tests/requirements.txt
      
      - name: Build distribution
        run: python setup.py sdist

      - name: Install Covalent
        run: pip install covalent
               
      - name: Run tests
<<<<<<< HEAD
        run: PYTHONPATH=$PWD/ pytest tests/ -vv --cov=./covalent_awsbatch_plugin
=======
        run: PYTHONPATH=$PWD/ pytest tests/ -vv
>>>>>>> 0e93c805

      - name: Push to main
        id: push
        if: github.ref == 'refs/heads/develop' && matrix.os == 'ubuntu-latest' && matrix.container == 'python:3.8-buster'
        run: |
          VERSION="$(cat ./VERSION)"
          release=false
          git config user.name "CovalentOpsBot"
          git config user.email "covalentopsbot@users.noreply.github.com"
          git remote set-url origin https://${{ secrets.COVALENT_OPS_BOT_TOKEN }}@github.com/AgnostiqHQ/covalent-awsbatch-plugin.git
          git push origin HEAD:main<|MERGE_RESOLUTION|>--- conflicted
+++ resolved
@@ -78,11 +78,7 @@
         run: pip install covalent
                
       - name: Run tests
-<<<<<<< HEAD
-        run: PYTHONPATH=$PWD/ pytest tests/ -vv --cov=./covalent_awsbatch_plugin
-=======
         run: PYTHONPATH=$PWD/ pytest tests/ -vv
->>>>>>> 0e93c805
 
       - name: Push to main
         id: push
