# Changelog

All notable changes to this project will be documented in this file.

The format is based on [Keep a Changelog](https://keepachangelog.com/en/1.0.0/),
and this project adheres to [Semantic Versioning](https://semver.org/spec/v2.0.0.html).

<<<<<<< HEAD
[UNRELEASED]

### Added 

- Unit tests for awsbatch.py.
=======
## [0.4.0] - 2022-07-28

### Added

- Basic CICD pipeline to run the tests.

## [0.3.0] - 2022-07-27

### Added

- Empty `run` abstract method.

### Changed

- README to ensure that the provisioning instructions are up-to-date.
- Implementation of execute method so that the batch executor works.
>>>>>>> a20b499f

## [0.2.0] - 2022-07-27

### Added

- AWS Batch Executor plugin banner to README.

## [0.1.0] - 2022-03-31

### Changed

- Changed global variable executor_plugin_name -> EXECUTOR_PLUGIN_NAME in executors to conform with PEP8.<|MERGE_RESOLUTION|>--- conflicted
+++ resolved
@@ -5,13 +5,12 @@
 The format is based on [Keep a Changelog](https://keepachangelog.com/en/1.0.0/),
 and this project adheres to [Semantic Versioning](https://semver.org/spec/v2.0.0.html).
 
-<<<<<<< HEAD
 [UNRELEASED]
 
 ### Added 
 
 - Unit tests for awsbatch.py.
-=======
+
 ## [0.4.0] - 2022-07-28
 
 ### Added
@@ -28,7 +27,6 @@
 
 - README to ensure that the provisioning instructions are up-to-date.
 - Implementation of execute method so that the batch executor works.
->>>>>>> a20b499f
 
 ## [0.2.0] - 2022-07-27
 
