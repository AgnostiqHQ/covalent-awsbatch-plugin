# Changelog

All notable changes to this project will be documented in this file.

The format is based on [Keep a Changelog](https://keepachangelog.com/en/1.0.0/),
and this project adheres to [Semantic Versioning](https://semver.org/spec/v2.0.0.html).

## [UNRELEASED]

<<<<<<< HEAD
### Operations

- Added license workflow
=======
### Docs

- Updated docs to include more information about required/optional config values, and provide information about each cloud resource that needs to be provisioned 

## [0.16.1] - 2022-10-04

### Fixed

- Store `BASE_COVALENT_AWS_PLUGINS_ONLY` in a temporary file rather than storing it as an environment variable.

## [0.16.0] - 2022-10-04

### Changed

- Setting `BASE_COVALENT_AWS_PLUGINS_ONLY` environment system wide to circumvent `setup.py` subprocesses when installing.

## [0.15.0] - 2022-09-30

### Added

-  Logic to specify that only the base covalent-aws-plugins package is to be installed.
>>>>>>> a252cc08

## [0.14.1] - 2022-09-20

### Fixed

- Using `get_config` to get default configuration when init parameters are not supplied

## [0.14.0] - 2022-09-15

### Changed

- Updated requirements.txt to pin aws executor plugins to pre-release version 0.1.0rc0

### Fixed

- Added missing await in asyncio.sleep during polling

## [0.13.0] - 2022-09-15

### Changed

- Inheriting from AWSExecutor, updated setup.py to properly treat github packages

## [0.12.0] - 2022-09-06

### Added

- Added live functional tests for CI pipeline

### Tests

- Enabled Codecov

## [0.11.0] - 2022-08-25

### Changed

- Changed covalent version in templated Dockerfile to correspond to 0.177.0

## [0.10.0] - 2022-08-17

### Changed

- Pinned `covalent` version to `stable`

## [0.9.0] - 2022-08-16

### Changed

- Updated required `covalent` version

## [0.8.1] - 2022-08-13

### Fixed

- Test trigger fixed

## [0.8.0] - 2022-08-13

### Added

- Workflow actions to support releases

## [0.7.1] - 2022-08-10

### Fixed

- The default AWS profile is set to `default`.

## [0.7.0] - 2022-08-03

### Added

- Reading executor resource details from the config file by default.

[0.6.0] - 2022-08-03

### Added 

- Unit tests for awsbatch.py.

### Removed

- Test action for Python Version 3.10.

## [0.5.0] - 2022-08-03

### Changed

- Updated the README.

## [0.4.0] - 2022-07-28

### Added

- Basic CICD pipeline to run the tests.

## [0.3.0] - 2022-07-27

### Added

- Empty `run` abstract method.

### Changed

- README to ensure that the provisioning instructions are up-to-date.
- Implementation of execute method so that the batch executor works.

## [0.2.0] - 2022-07-27

### Added

- AWS Batch Executor plugin banner to README.

## [0.1.0] - 2022-03-31

### Changed

- Changed global variable executor_plugin_name -> EXECUTOR_PLUGIN_NAME in executors to conform with PEP8.<|MERGE_RESOLUTION|>--- conflicted
+++ resolved
@@ -7,11 +7,10 @@
 
 ## [UNRELEASED]
 
-<<<<<<< HEAD
 ### Operations
 
 - Added license workflow
-=======
+
 ### Docs
 
 - Updated docs to include more information about required/optional config values, and provide information about each cloud resource that needs to be provisioned 
@@ -33,7 +32,6 @@
 ### Added
 
 -  Logic to specify that only the base covalent-aws-plugins package is to be installed.
->>>>>>> a252cc08
 
 ## [0.14.1] - 2022-09-20
 
