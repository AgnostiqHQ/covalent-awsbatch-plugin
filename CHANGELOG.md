# Changelog

All notable changes to this project will be documented in this file.

The format is based on [Keep a Changelog](https://keepachangelog.com/en/1.0.0/),
and this project adheres to [Semantic Versioning](https://semver.org/spec/v2.0.0.html).

## [UNRELEASED]

<<<<<<< HEAD
### Changed

- Update task cancel function defintions. Add success, failure cancel tests
=======
- Updates __init__ signature kwargs replaced with parent for better documentation.
>>>>>>> 53306a9a

## [0.35.0] - 2023-05-02

### Changed

- Moved infra folder back under assets.

## [0.34.0] - 2023-05-02

### Changed

- In terraform `networking.tf`, `enable_nat_gateway` is set to 'false'.

## [0.33.0] - 2023-05-02

### Added

- Pydantic model validation for Batch executor class parameters.
- Pydantic model validation for the corresponding Terraform parameters.

### Changed

- Minor updates to the Terraform script such as changing variable `name` to `prefix`.

## [0.32.0] - 2023-03-14


### Added

- Adding `terraform` resource provisioning scripts to assets

## [0.31.0] - 2022-12-15

### Changed

- Removed references to `.env` file in the functional test README.

## [0.30.0] - 2022-12-14

### Changed

- Make Covalent Base Executor image configurable via environment variables.

## [0.29.0] - 2022-12-06

### Changed

- Using executor aliases instead of classes for functional tests

## [0.28.0] - 2022-12-06

### Changed

- Using region value directly from boto3 session to configure logging to support cases where user supplied region is empty

## [0.27.0] - 2022-11-28

### Changed

- Moved creation of temp directory outside constructor (client side) so it can be run on dispatcher side

## [0.26.0] - 2022-11-22

### Changed

- Removed hardcoded region, updated functional test executor fixture to include region, and added .env.example 

## [0.25.0] - 2022-11-22

### Changed

- Not setting default values for profile, region, and credentials_file

## [0.24.0] - 2022-11-15

### Changed

- Functional tests using pytest and .env file configuration

## [0.23.0] - 2022-10-28

### Changed

- Bumped aws plugins version to new stable release

## [0.22.0] - 2022-10-27

### Changed

- Added Alejandro to paul blart group

## [0.21.0] - 2022-10-27

### Fixed

- Changelog

### Changed

- pre-commit autoupdate
- Added license workflow

## [0.20.1] - 2022-10-27

### Fixed

- Fixed parallel execution of electrons submitting jobs to batch

## [0.20.0] - 2022-10-27

### Changed 

- Updated tag of hardcoded ECR URI to `stable`

## [0.19.0] - 2022-10-25

### Changed 

- Updated covalent-aws-plugins version `>=0.7.0rc0`.
- Cleanup file based method

## [0.18.0] - 2022-10-25

### Changed

- Pinned version of covalent-aws-plugins to 0.5.0rc0 

## [0.17.0] - 2022-10-18

### Changed

- Updated `boto3` calls to make them compatible with the async library.

### Docs

- Updated docs to include more information about required/optional config values, and provide information about each cloud resource that needs to be provisioned 

## [0.16.1] - 2022-10-04

### Fixed

- Store `BASE_COVALENT_AWS_PLUGINS_ONLY` in a temporary file rather than storing it as an environment variable.

## [0.16.0] - 2022-10-04

### Changed

- Setting `BASE_COVALENT_AWS_PLUGINS_ONLY` environment system wide to circumvent `setup.py` subprocesses when installing.

## [0.15.0] - 2022-09-30

### Added

-  Logic to specify that only the base covalent-aws-plugins package is to be installed.

## [0.14.1] - 2022-09-20

### Fixed

- Using `get_config` to get default configuration when init parameters are not supplied

## [0.14.0] - 2022-09-15

### Changed

- Updated requirements.txt to pin aws executor plugins to pre-release version 0.1.0rc0

### Fixed

- Added missing await in asyncio.sleep during polling

## [0.13.0] - 2022-09-15

### Changed

- Inheriting from AWSExecutor, updated setup.py to properly treat github packages

## [0.12.0] - 2022-09-06

### Added

- Added live functional tests for CI pipeline

### Tests

- Enabled Codecov

## [0.11.0] - 2022-08-25

### Changed

- Changed covalent version in templated Dockerfile to correspond to 0.177.0

## [0.10.0] - 2022-08-17

### Changed

- Pinned `covalent` version to `stable`

## [0.9.0] - 2022-08-16

### Changed

- Updated required `covalent` version

## [0.8.1] - 2022-08-13

### Fixed

- Test trigger fixed

## [0.8.0] - 2022-08-13

### Added

- Workflow actions to support releases

## [0.7.1] - 2022-08-10

### Fixed

- The default AWS profile is set to `default`.

## [0.7.0] - 2022-08-03

### Added

- Reading executor resource details from the config file by default.

[0.6.0] - 2022-08-03

### Added 

- Unit tests for awsbatch.py.

### Removed

- Test action for Python Version 3.10.

## [0.5.0] - 2022-08-03

### Changed

- Updated the README.

## [0.4.0] - 2022-07-28

### Added

- Basic CICD pipeline to run the tests.

## [0.3.0] - 2022-07-27

### Added

- Empty `run` abstract method.

### Changed

- README to ensure that the provisioning instructions are up-to-date.
- Implementation of execute method so that the batch executor works.

## [0.2.0] - 2022-07-27

### Added

- AWS Batch Executor plugin banner to README.

## [0.1.0] - 2022-03-31

### Changed

- Changed global variable executor_plugin_name -> EXECUTOR_PLUGIN_NAME in executors to conform with PEP8.<|MERGE_RESOLUTION|>--- conflicted
+++ resolved
@@ -7,13 +7,11 @@
 
 ## [UNRELEASED]
 
-<<<<<<< HEAD
-### Changed
+### Changed
+
+- Updates __init__ signature kwargs replaced with parent for better documentation.
 
 - Update task cancel function defintions. Add success, failure cancel tests
-=======
-- Updates __init__ signature kwargs replaced with parent for better documentation.
->>>>>>> 53306a9a
 
 ## [0.35.0] - 2023-05-02
 
